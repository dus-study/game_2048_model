<<<<<<< HEAD
#![warn(missing_docs)]
#![warn(missing_doc_code_examples)]

use rand::prelude::*;

use crate::base::*;

/// Implements the 2048 game model with the board defined as an array
#[derive(Debug, Copy, Clone)]
pub struct ArrayModel {
    board: ArrayBoard,
}

const UP_INDEX: ArrayBoardIndex = [0, 4, 8, 12, 1, 5, 9, 13, 2, 6, 10, 14, 3, 7, 11, 15];

const RIGHT_INDEX: ArrayBoardIndex = [3, 2, 1, 0, 7, 6, 5, 4, 11, 10, 9, 8, 15, 14, 13, 12];

const DOWN_INDEX: ArrayBoardIndex = [12, 8, 4, 0, 13, 9, 5, 1, 14, 10, 6, 2, 15, 11, 7, 3];

pub const LEFT_INDEX: ArrayBoardIndex = [0, 1, 2, 3, 4, 5, 6, 7, 8, 9, 10, 11, 12, 13, 14, 15];

impl ArrayModel {
    /// Used to shift non-empty elements towards one of the four sides.
    ///
    /// This is a private method not intended to be used directly.
    /// The method allways shifts towards the left, the index defines what
    /// the method considers left.
    ///
    /// # Arguments
    ///
    /// * `array` - The board to shift
    /// * `index` - Defines in what direction the method acts.
    ///
    fn shift(array: &mut ArrayBoard, index: ArrayBoardIndex) {
        for outer_i in (0..16).step_by(4) {
            let mut movable: Option<usize> = None;
            for inner_i in outer_i..(outer_i + 4) {
                let ind = index[inner_i];
                let value = array[ind as usize];
                if let Some(move_to) = movable {
                    if value != 0 && inner_i != move_to {
                        array[index[move_to]] = value;
                        array[ind] = 0;
                        movable = Some(move_to + 1);
                    }
                } else if value == 0 {
                    movable = Some(inner_i);
                }
            }
        }
    }

    /// Used to merge elements towards one of the four sides.
    ///
    /// This is a private method not intended to be used directly.
    /// The method allways merge towards the left, the index defines what
    /// the method considers left.
    ///
    /// # Arguments
    ///
    /// * `array` - The board to shift
    /// * `index` - Defines in what direction the method acts.
    ///
    fn merge(array: &mut ArrayBoard, index: ArrayBoardIndex) {
        for outer_i in (0..16).step_by(4) {
            let mut mergeable: Option<usize> = None;
            for inner_i in outer_i..(outer_i + 4) {
                let ind = index[inner_i];
                let value = array[ind as usize];

                if value == 0 {
                    break;
                }

                if let Some(merge_to) = mergeable {
                    let prev_ind = index[merge_to];
                    let prev_value = array[prev_ind];

                    if value == prev_value && merge_to + 1 == inner_i {
                        array[prev_ind] += 1;
                        array[ind] = 0;
                        mergeable = None;
                    } else {
                        mergeable = Some(inner_i);
                    }
                } else {
                    mergeable = Some(inner_i);
                }
            }
        }
    }

    // TODO: check if change has occured
}

impl From<MatrixBoard> for ArrayModel {
    /// ```
    /// use game_2048_model::models::{Model, Matrix};
    ///
    /// let input = [
    ///  [0,1,1,0],
    ///  [1,2,2,1],
    ///  [1,2,2,1],
    ///  [0,1,1,0]
    /// ];
    ///
    /// let game = Matrix::from(input);
    ///
    /// assert_eq!(game.as_matrix(), input);
    /// ```
    ///
    fn from(board: MatrixBoard) -> Self {
        // TODO: Implement macro
        ArrayModel {
            board: [
                board[0][0],
                board[0][1],
                board[0][2],
                board[0][3],
                board[1][0],
                board[1][1],
                board[1][2],
                board[1][3],
                board[2][0],
                board[2][1],
                board[2][2],
                board[2][3],
                board[3][0],
                board[3][1],
                board[3][2],
                board[3][3],
            ],
        }
    }
}

impl From<ArrayBoard> for ArrayModel {
    /// Sets the board state based on the given array
    ///
    /// # Examples
    /// ```
    /// use game_2048_model::models::{Model, ArrayModel};
    ///
    /// let input = [
    ///     0,1,1,0,
    ///     1,2,2,1,
    ///     1,2,2,1,
    ///     0,1,1,0
    /// ];
    ///
    /// let game = ArrayModel::from(input);
    ///
    /// assert_eq!(game.as_array(), input);
    /// ```
    ///
    fn from(board: ArrayBoard) -> Self {
        ArrayModel { board: board }
    }
}

impl Model for ArrayModel {
    /// Create a new instance of the game board filled with zeros
    ///
    /// # Examples
    ///
    /// ```
    /// use game_2048_model::models::{Model, ArrayModel};
    ///
    /// let game = ArrayModel::new();
    /// ```
    ///
    fn new() -> ArrayModel {
        ArrayModel {
            board: [0; BOARD_SIZE * BOARD_SIZE],
        }
    }

    /// Slide and merge the numbers towards a direction
    ///
    /// # Examples
    ///
    /// ```
    /// use game_2048_model::models::{ArrayModel, Directions, Model};
    /// use rand::thread_rng;
    ///
    /// let mut game = ArrayModel::from([
    ///     2,1,5,2,
    ///     3,1,4,2,
    ///     0,0,4,2,
    ///     3,0,3,2
    /// ]);
    /// game.slide(Directions::Down);
    ///
    /// assert_eq!(game.as_array(), [
    ///     0,0,0,0,
    ///     0,0,5,0,
    ///     2,0,5,3,
    ///     4,2,3,3
    /// ]);
    /// ```
    ///
    fn slide(&mut self, direction: Directions) {
        match direction {
            Directions::Up => {
                ArrayModel::shift(&mut self.board, UP_INDEX);
                ArrayModel::merge(&mut self.board, UP_INDEX);
                ArrayModel::shift(&mut self.board, UP_INDEX);
            }
            Directions::Right => {
                ArrayModel::shift(&mut self.board, RIGHT_INDEX);
                ArrayModel::merge(&mut self.board, RIGHT_INDEX);
                ArrayModel::shift(&mut self.board, RIGHT_INDEX);
            }
            Directions::Down => {
                ArrayModel::shift(&mut self.board, DOWN_INDEX);
                ArrayModel::merge(&mut self.board, DOWN_INDEX);
                ArrayModel::shift(&mut self.board, DOWN_INDEX);
            }
            Directions::Left => {
                ArrayModel::shift(&mut self.board, LEFT_INDEX);
                ArrayModel::merge(&mut self.board, LEFT_INDEX);
                ArrayModel::shift(&mut self.board, LEFT_INDEX);
            }
        }
    }

    /// Add a number to a random empty square.
    ///
    /// A square is considered empty if it contains a 0.
    /// There is a 90% chance of the number added being a 2 and a 10% chance of it being a 4.
    ///
    /// # Examples
    ///
    /// ```
    /// use game_2048_model::models::{Model, ArrayModel};
    /// use rand::thread_rng;
    ///
    /// let mut game = ArrayModel::new();
    /// let mut rng = thread_rng();
    /// game.random(&mut rng);
    /// ```
    ///
    fn random<R: Rng>(&mut self, rng: &mut R) {
        let square = self
            .board
            .choose_weighted_mut(rng, |item| if *item == 0 { 1 } else { 0 })
            .unwrap();
        let new_value = if rng.gen_range(0, 10) > 8 { 2 } else { 1 };
        *square = new_value;
    }

    /// Converts the game model to a matrix as an array of arrays
    ///
    /// ```
    /// use game_2048_model::models::{Model, ArrayModel};
    ///
    /// let input = [
    ///  [0,1,1,0],
    ///  [1,2,2,1],
    ///  [1,2,2,1],
    ///  [0,1,1,0]
    /// ];
    ///
    /// let game = ArrayModel::from(input);
    ///
    /// assert_eq!(game.as_matrix(), input);
    /// ```
    ///
    fn as_matrix(&self) -> MatrixBoard {
        // TODO: Convert to macro
        [
            [self.board[0], self.board[1], self.board[2], self.board[3]],
            [self.board[4], self.board[5], self.board[6], self.board[7]],
            [self.board[8], self.board[9], self.board[10], self.board[11]],
            [
                self.board[12],
                self.board[13],
                self.board[14],
                self.board[15],
            ],
        ]
    }

    /// Returns the board in array form
    ///
    /// # Examples
    /// ```
    /// use game_2048_model::models::{Model, ArrayModel};
    ///
    /// let input = [
    ///     0,1,1,0,
    ///     1,2,2,1,
    ///     1,2,2,1,
    ///     0,1,1,0
    /// ];
    ///
    /// let game = ArrayModel::from(input);
    ///
    /// assert_eq!(game.as_array(), input);
    /// ```
    ///
    fn as_array(&self) -> ArrayBoard {
        self.board
    }
}

#[cfg(test)]
mod tests {
    use super::{ArrayModel, Directions, Model};

    mod new {
        use super::{ArrayModel, Model};

        #[test]
        fn initalize_with_board_empty() {
            let game = ArrayModel::new();
            assert_eq!(
                game.as_array(),
                [0, 0, 0, 0, 0, 0, 0, 0, 0, 0, 0, 0, 0, 0, 0, 0]
            );
        }
    }

    mod random {
        use super::{ArrayModel, Model};
        use rand::rngs::mock::StepRng;
        use rand::rngs::StdRng;
        use rand::SeedableRng;

        #[test]
        fn updates_a_zero_square() {
            let mut game = ArrayModel::new();
            // TODO: Replace StepRng with StdRng and SeedableRng.
            let mut rng = StepRng::new(2, 1);
            game.random(&mut rng);
            assert_eq!(
                game.as_array(),
                [1, 0, 0, 0, 0, 0, 0, 0, 0, 0, 0, 0, 0, 0, 0, 0]
            );
        }

        #[test]
        fn ignores_non_zero_squares() {
            // TODO: Replace StepRng with StdRng and SeedableRng.
            let mut rng = StepRng::new(2, 1);
            let mut game = ArrayModel::from([6, 5, 4, 3, 0, 0, 0, 0, 0, 0, 0, 0, 0, 0, 0, 0]);
            game.random(&mut rng);
            assert_eq!(
                game.as_array(),
                [6, 5, 4, 3, 1, 0, 0, 0, 0, 0, 0, 0, 0, 0, 0, 0]
            );
        }

        #[test]
        fn sets_2_with_90_procent_chans() {
            let mut game = ArrayModel::new();
            let seed = [
                64, 0, 0, 0, 0, 0, 0, 0, 0, 0, 0, 0, 0, 0, 0, 0, 0, 0, 0, 0, 0, 0, 0, 0, 0, 0, 0,
                0, 0, 0, 0, 0,
            ];
            let mut rng: StdRng = SeedableRng::from_seed(seed);
            game.random(&mut rng);
            assert_eq!(
                game.as_array(),
                [1, 0, 0, 0, 0, 0, 0, 0, 0, 0, 0, 0, 0, 0, 0, 0]
            );
        }

        #[test]
        fn sets_4_with_10_procent_chance() {
            let mut game = ArrayModel::new();
            // This seed causes the fake randomness to repeatedly fulfil this test,
            // that is set a 4 in the first element in the array by randomly generating a 9.
            let seed = [
                15, 118, 207, 76, 243, 48, 181, 38, 199, 222, 147, 175, 48, 222, 181, 31, 31, 65,
                195, 28, 223, 56, 54, 166, 169, 133, 246, 52, 86, 197, 228, 114,
            ];
            let mut rng: StdRng = SeedableRng::from_seed(seed);
            game.random(&mut rng);
            assert_eq!(
                game.as_array(),
                [2, 0, 0, 0, 0, 0, 0, 0, 0, 0, 0, 0, 0, 0, 0, 0]
            );
        }
    }

    mod slide_up {
        use super::{ArrayModel, Directions, Model};

        #[test]
        fn join_equal_squares() {
            let mut game = ArrayModel::from([1, 2, 3, 0, 1, 0, 0, 0, 0, 2, 0, 0, 0, 0, 3, 0]);

            let expected = [2, 3, 4, 0, 0, 0, 0, 0, 0, 0, 0, 0, 0, 0, 0, 0];

            game.slide(Directions::Up);

            assert_eq!(
                game.as_array(),
                expected,
                "Did not properly join equal squares"
            );
        }

        #[test]
        fn join_multiple_equal_squares() {
            let mut game = ArrayModel::from([2, 1, 0, 0, 2, 1, 0, 0, 1, 1, 0, 0, 1, 1, 0, 0]);

            let expected = [3, 2, 0, 0, 2, 2, 0, 0, 0, 0, 0, 0, 0, 0, 0, 0];

            game.slide(Directions::Up);

            assert_eq!(
                game.as_array(),
                expected,
                "Did not properly join multiple same row equal squares"
            );
        }

        #[test]
        fn do_not_join_unequal_squares() {
            let mut game = ArrayModel::from([1, 2, 3, 0, 2, 0, 0, 0, 0, 3, 0, 0, 0, 0, 4, 0]);

            let expected = [1, 2, 3, 0, 2, 3, 4, 0, 0, 0, 0, 0, 0, 0, 0, 0];

            game.slide(Directions::Up);

            assert_eq!(game.as_array(), expected, "Joined unequal squares");
        }

        #[test]
        fn do_not_join_multiple_pairs_of_squares() {
            let mut game = ArrayModel::from([1, 1, 2, 0, 1, 1, 1, 0, 1, 2, 1, 0, 1, 0, 0, 0]);

            let expected = [2, 2, 2, 0, 2, 2, 2, 0, 0, 0, 0, 0, 0, 0, 0, 0];

            game.slide(Directions::Up);

            assert_eq!(game.as_array(), expected, "Joined multiple times.");
        }
    }

    mod move_right {
        use super::{ArrayModel, Directions, Model};

        #[test]
        fn join_equal_squares() {
            let mut game = ArrayModel::from([0, 0, 1, 1, 0, 2, 0, 2, 3, 0, 0, 3, 0, 0, 0, 0]);

            let expected = [0, 0, 0, 2, 0, 0, 0, 3, 0, 0, 0, 4, 0, 0, 0, 0];

            game.slide(Directions::Right);

            assert_eq!(
                game.as_array(),
                expected,
                "Did not properly join equal squares"
            );
        }

        #[test]
        fn join_multiple_equal_squares() {
            let mut game = ArrayModel::from([1, 1, 2, 2, 1, 1, 1, 1, 0, 0, 0, 0, 0, 0, 0, 0]);

            let expected = [0, 0, 2, 3, 0, 0, 2, 2, 0, 0, 0, 0, 0, 0, 0, 0];

            game.slide(Directions::Right);

            assert_eq!(
                game.as_array(),
                expected,
                "Did not properly join multiple same row equal squares"
            );
        }

        #[test]
        fn do_not_join_unequal_squares() {
            let mut game = ArrayModel::from([0, 0, 2, 1, 0, 3, 0, 2, 4, 0, 0, 3, 0, 0, 0, 0]);

            let expected = [0, 0, 2, 1, 0, 0, 3, 2, 0, 0, 4, 3, 0, 0, 0, 0];

            game.slide(Directions::Right);

            assert_eq!(game.as_array(), expected, "Joined unequal squares");
        }

        #[test]
        fn do_not_join_multiple_pairs_of_squares() {
            let mut game = ArrayModel::from([1, 1, 1, 1, 0, 2, 1, 1, 0, 1, 1, 2, 0, 0, 0, 0]);

            let expected = [0, 0, 2, 2, 0, 0, 2, 2, 0, 0, 2, 2, 0, 0, 0, 0];

            game.slide(Directions::Right);

            assert_eq!(game.as_array(), expected, "Joined multiple times.");
        }
    }

    mod slide_down {
        use super::{ArrayModel, Directions, Model};

        #[test]
        fn join_equal_squares() {
            let mut game = ArrayModel::from([0, 0, 3, 0, 0, 2, 0, 0, 1, 0, 0, 0, 1, 2, 3, 0]);

            let expected = [0, 0, 0, 0, 0, 0, 0, 0, 0, 0, 0, 0, 2, 3, 4, 0];

            game.slide(Directions::Down);

            assert_eq!(
                game.as_array(),
                expected,
                "Did not properly join equal squares"
            );
        }

        #[test]
        fn join_multiple_equal_squares() {
            let mut game = ArrayModel::from([1, 1, 0, 0, 1, 1, 0, 0, 2, 1, 0, 0, 2, 1, 0, 0]);

            let expected = [0, 0, 0, 0, 0, 0, 0, 0, 2, 2, 0, 0, 3, 2, 0, 0];

            game.slide(Directions::Down);

            assert_eq!(
                game.as_array(),
                expected,
                "Did not properly join multiple same row equal squares"
            );
        }

        #[test]
        fn do_not_join_unequal_squares() {
            let mut game = ArrayModel::from([0, 0, 4, 0, 0, 3, 0, 0, 2, 0, 0, 0, 1, 2, 3, 0]);

            let expected = [0, 0, 0, 0, 0, 0, 0, 0, 2, 3, 4, 0, 1, 2, 3, 0];

            game.slide(Directions::Down);

            assert_eq!(game.as_array(), expected, "Joined unequal squares");
        }

        #[test]
        fn do_not_join_multiple_pairs_of_squares() {
            let mut game = ArrayModel::from([1, 0, 0, 0, 1, 2, 1, 0, 1, 1, 1, 0, 1, 1, 2, 0]);

            let expected = [0, 0, 0, 0, 0, 0, 0, 0, 2, 2, 2, 0, 2, 2, 2, 0];

            game.slide(Directions::Down);

            assert_eq!(game.as_array(), expected, "Joined multiple times.");
        }
    }

    mod slide_left {
        use super::{ArrayModel, Directions, Model};

        #[test]
        fn join_equal_squares() {
            let mut game = ArrayModel::from([1, 1, 0, 0, 2, 0, 2, 0, 3, 0, 0, 3, 0, 0, 0, 0]);

            let expected = [2, 0, 0, 0, 3, 0, 0, 0, 4, 0, 0, 0, 0, 0, 0, 0];

            game.slide(Directions::Left);

            assert_eq!(
                game.as_array()[0..4],
                expected[0..4],
                "Did not properly join equal squares. (0 square gap)"
            );
            assert_eq!(
                game.as_array()[4..8],
                expected[4..8],
                "Did not properly join equal squares. (1 square gap)"
            );
            assert_eq!(
                game.as_array()[8..12],
                expected[8..12],
                "Did not properly join equal squares. (2 square gap)"
            );
            assert_eq!(
                game.as_array()[12..16],
                expected[12..16],
                "Unexpected square modification"
            );
        }

        #[test]
        fn join_multiple_equal_squares() {
            let mut game = ArrayModel::from([2, 2, 1, 1, 1, 1, 1, 1, 0, 0, 0, 0, 0, 0, 0, 0]);

            let expected = [3, 2, 0, 0, 2, 2, 0, 0, 0, 0, 0, 0, 0, 0, 0, 0];

            game.slide(Directions::Left);

            assert_eq!(
                game.as_array()[0..4],
                expected[0..4],
                "Did not properly join multiple same row equal squares. (Two distinct pairs)"
            );
            assert_eq!(
                game.as_array()[4..8],
                expected[4..8],
                "Did not properly join multiple same row equal squares. (Two identical pairs)"
            );
            assert_eq!(
                game.as_array()[8..12],
                expected[8..12],
                "Unexpected square modification"
            );
            assert_eq!(
                game.as_array()[12..16],
                expected[12..16],
                "Unexpected square modification"
            );
        }

        #[test]
        fn do_not_join_unequal_squares() {
            let mut game = ArrayModel::from([1, 2, 0, 0, 2, 0, 3, 0, 3, 0, 0, 4, 0, 0, 0, 0]);

            let expected = [1, 2, 0, 0, 2, 3, 0, 0, 3, 4, 0, 0, 0, 0, 0, 0];

            game.slide(Directions::Left);

            assert_eq!(
                game.as_array()[0..4],
                expected[0..4],
                "Joined unequal squares. (0 square gap)"
            );
            assert_eq!(
                game.as_array()[4..8],
                expected[4..8],
                "Joined unequal squares. (1 square gap)"
            );
            assert_eq!(
                game.as_array()[8..12],
                expected[8..12],
                "Joined unequal squares. (2 square gap)"
            );
            assert_eq!(
                game.as_array()[12..16],
                expected[12..16],
                "Unexpected square modification"
            );
        }

        #[test]
        fn do_not_join_multiple_pairs_of_squares() {
            let mut game = ArrayModel::from([1, 1, 1, 1, 1, 1, 2, 0, 2, 1, 1, 0, 0, 0, 0, 0]);

            let expected = [2, 2, 0, 0, 2, 2, 0, 0, 2, 2, 0, 0, 0, 0, 0, 0];

            game.slide(Directions::Left);

            assert_eq!(
                game.as_array()[0..4],
                expected[0..4],
                "Joined multiple times."
            );
            assert_eq!(
                game.as_array()[4..8],
                expected[4..8],
                "Joined multiple times."
            );
            assert_eq!(
                game.as_array()[8..12],
                expected[8..12],
                "Joined multiple times."
            );
            assert_eq!(
                game.as_array()[12..16],
                expected[12..16],
                "Unexpected square modification"
            );
        }
    }
}
=======
#![warn(missing_docs)]
#![warn(missing_doc_code_examples)]

use rand::prelude::*;

use crate::base::*;

/// Implements the 2048 game model with the board defined as an array
#[derive(Debug, Copy, Clone)]
pub struct ArrayModel {
    board: ArrayBoard,
}

const UP_INDEX: ArrayBoardIndex = [
    0, 4, 8, 12,
    1, 5, 9, 13,
    2, 6, 10, 14,
    3, 7, 11, 15
];

const RIGHT_INDEX: ArrayBoardIndex = [
    3, 2, 1, 0,
    7, 6, 5, 4,
    11, 10, 9, 8,
    15, 14, 13, 12
];

const DOWN_INDEX: ArrayBoardIndex = [
    12, 8, 4, 0,
    13, 9, 5, 1,
    14, 10, 6, 2,
    15, 11, 7, 3
];

pub const LEFT_INDEX: ArrayBoardIndex = [
    0, 1, 2, 3,
    4, 5, 6, 7,
    8, 9, 10, 11,
    12, 13, 14, 15
];

impl ArrayModel {
    /// Used to shift non-empty elements towards one of the four sides.
    ///
    /// This is a private method not intended to be used directly.
    /// The method allways shifts towards the left, the index defines what
    /// the method considers left.
    ///
    /// # Arguments
    ///
    /// * `array` - The board to shift
    /// * `index` - Defines in what direction the method acts.
    ///
    fn shift(array: &mut ArrayBoard, index: ArrayBoardIndex) {
        for outer_i in (0..16).step_by(4) {
            let mut movable: Option<usize> = None;
            for inner_i in outer_i..(outer_i + 4) {
                let ind = index[inner_i];
                let value = array[ind as usize];
                if let Some(move_to) = movable {
                    if value != 0 && inner_i != move_to {
                        array[index[move_to]] = value;
                        array[ind] = 0;
                        movable = Some(move_to + 1);
                    }
                } else if value == 0 {
                    movable = Some(inner_i);
                }
            }
        }
    }

    /// Used to merge elements towards one of the four sides.
    ///
    /// This is a private method not intended to be used directly.
    /// The method allways merge towards the left, the index defines what
    /// the method considers left.
    ///
    /// # Arguments
    ///
    /// * `array` - The board to shift
    /// * `index` - Defines in what direction the method acts.
    ///
    fn merge(array: &mut ArrayBoard, index: ArrayBoardIndex) {
        for outer_i in (0..16).step_by(4) {
            let mut mergeable: Option<usize> = None;
            for inner_i in outer_i..(outer_i + 4) {
                let ind = index[inner_i];
                let value = array[ind as usize];

                if value == 0 {
                    break;
                }

                if let Some(merge_to) = mergeable {
                    let prev_ind = index[merge_to];
                    let prev_value = array[prev_ind];

                    if value == prev_value && merge_to + 1 == inner_i {
                        array[prev_ind] += value;
                        array[ind] = 0;
                        mergeable = None;
                    } else {
                        mergeable = Some(inner_i);
                    }
                } else {
                    mergeable = Some(inner_i);
                }
            }
        }
    }

    // TODO: check if change has occured
}

impl From<MatrixBoard> for ArrayModel {
    /// ```
    /// use game_2048_model::models::{Model, Matrix};
    ///
    /// let input = [
    ///  [0,1,1,0],
    ///  [1,2,2,1],
    ///  [1,2,2,1],
    ///  [0,1,1,0]
    /// ];
    ///
    /// let game = Matrix::from(input);
    ///
    /// assert_eq!(game.as_matrix(), input);
    /// ```
    ///
    fn from(board: MatrixBoard) -> Self {
        // TODO: Implement macro
        ArrayModel {
            board: [
                board[0][0], board[0][1], board[0][2], board[0][3],
                board[1][0], board[1][1], board[1][2], board[1][3],
                board[2][0], board[2][1], board[2][2], board[2][3],
                board[3][0], board[3][1], board[3][2], board[3][3]
            ]
        }
    }
}

impl From<ArrayBoard> for ArrayModel {
    /// Sets the board state based on the given array
    ///
    /// # Examples
    /// ```
    /// use game_2048_model::models::{Model, ArrayModel};
    ///
    /// let input = [
    ///     0,1,1,0,
    ///     1,2,2,1,
    ///     1,2,2,1,
    ///     0,1,1,0
    /// ];
    ///
    /// let game = ArrayModel::from(input);
    ///
    /// assert_eq!(game.as_array(), input);
    /// ```
    ///
    fn from(board: ArrayBoard) -> Self {
        ArrayModel {
            board: board
        }
    }
}

impl Model for ArrayModel {
    /// Create a new instance of the game board filled with zeros
    ///
    /// # Examples
    ///
    /// ```
    /// use game_2048_model::models::{Model, ArrayModel};
    ///
    /// let game = ArrayModel::new();
    /// ```
    ///
    fn new() -> ArrayModel {
        ArrayModel {
            board: [0; BOARD_SIZE * BOARD_SIZE],
        }
    }

    /// Slide and merge the numbers towards a direction
    ///
    /// # Examples
    ///
    /// ```
    /// use game_2048_model::models::{ArrayModel, Directions, Model};
    /// use rand::thread_rng;
    ///
    /// let mut game = ArrayModel::from([
    ///     2,1,16,2,
    ///     4,1,8,2,
    ///     0,0,8,2,
    ///     4,0,4,2
    /// ]);
    /// game.slide(Directions::Down);
    ///
    /// assert_eq!(game.as_array(), [
    ///     0,0,0,0,
    ///     0,0,16,0,
    ///     2,0,16,4,
    ///     8,2,4,4
    /// ]);
    /// ```
    ///
    fn slide(&mut self, direction: Directions) {
        match direction {
            Directions::Up => {
                ArrayModel::shift(&mut self.board, UP_INDEX);
                ArrayModel::merge(&mut self.board, UP_INDEX);
                ArrayModel::shift(&mut self.board, UP_INDEX);
            },
            Directions::Right => {
                ArrayModel::shift(&mut self.board, RIGHT_INDEX);
                ArrayModel::merge(&mut self.board, RIGHT_INDEX);
                ArrayModel::shift(&mut self.board, RIGHT_INDEX);
            },
            Directions::Down => {
                ArrayModel::shift(&mut self.board, DOWN_INDEX);
                ArrayModel::merge(&mut self.board, DOWN_INDEX);
                ArrayModel::shift(&mut self.board, DOWN_INDEX);
            },
            Directions::Left => {
                ArrayModel::shift(&mut self.board, LEFT_INDEX);
                ArrayModel::merge(&mut self.board, LEFT_INDEX);
                ArrayModel::shift(&mut self.board, LEFT_INDEX);
            },
        }
    }

    /// Add a number to a random empty square.
    ///
    /// A square is considered empty if it contains a 0.
    /// There is a 90% chance of the number added being a 2 and a 10% chance of it being a 4.
    ///
    /// # Examples
    ///
    /// ```
    /// use game_2048_model::models::{Model, ArrayModel};
    /// use rand::thread_rng;
    ///
    /// let mut game = ArrayModel::new();
    /// let mut rng = thread_rng();
    /// assert_eq!(game.random(&mut rng).is_ok(), true);
    /// ```
    ///
    fn random<R: Rng>(&mut self, rng: &mut R) -> Result<(), NoEmptyError> {
        let max: usize = self.board.iter().fold(0, |acc, x| acc + if *x == 0 {1} else {0});

        if max == 0 {
            return Err(NoEmptyError);
        }

        let ind: usize = rng.gen_range(0, max);

        let mut cur_ind = 0;
        for elm_ind in 0..self.board.len() {
            if self.board[elm_ind] == 0 {
                if cur_ind == ind {
                    self.board[elm_ind] = if rng.gen_range(0, 10) > 8 { 4 } else { 2 };
                    return Ok(());
                } else {
                    cur_ind += 1;
                }
            }
        }

        Err(NoEmptyError)
    }

    /// Converts the game model to a matrix as an array of arrays
    ///
    /// ```
    /// use game_2048_model::models::{Model, ArrayModel};
    ///
    /// let input = [
    ///  [0,1,1,0],
    ///  [1,2,2,1],
    ///  [1,2,2,1],
    ///  [0,1,1,0]
    /// ];
    ///
    /// let game = ArrayModel::from(input);
    ///
    /// assert_eq!(game.as_matrix(), input);
    /// ```
    ///
    fn as_matrix(&self) -> MatrixBoard {
        // TODO: Convert to macro
        [
            [self.board[0], self.board[1], self.board[2], self.board[3]],
            [self.board[4], self.board[5], self.board[6], self.board[7]],
            [self.board[8], self.board[9], self.board[10], self.board[11]],
            [self.board[12], self.board[13], self.board[14], self.board[15]]
        ]
    }

    /// Returns the board in array form
    ///
    /// # Examples
    /// ```
    /// use game_2048_model::models::{Model, ArrayModel};
    ///
    /// let input = [
    ///     0,1,1,0,
    ///     1,2,2,1,
    ///     1,2,2,1,
    ///     0,1,1,0
    /// ];
    ///
    /// let game = ArrayModel::from(input);
    ///
    /// assert_eq!(game.as_array(), input);
    /// ```
    ///
    fn as_array(&self) -> ArrayBoard {
        self.board
    }
}

#[cfg(test)]
mod tests {
    use super::{ArrayModel, Directions, Model};

    mod new {
        use super::{ArrayModel, Model};

        #[test]
        fn initalize_with_board_empty() {
            let game = ArrayModel::new();
            assert_eq!(game.as_array(), [0,0,0,0,0,0,0,0,0,0,0,0,0,0,0,0]);
        }
    }

    mod random {
        use super::{ArrayModel, Model};
        use rand::rngs::mock::StepRng;
        use rand::{SeedableRng};
        use rand::rngs::StdRng;

        #[test]
        fn updates_a_zero_square() {
            let mut game = ArrayModel::new();
            // TODO: Replace StepRng with StdRng and SeedableRng.
            let mut rng = StepRng::new(2, 1);
            assert_eq!(game.random(&mut rng).is_ok(), true);
            assert_eq!(game.as_array(), [2,0,0,0,0,0,0,0,0,0,0,0,0,0,0,0]);
        }

        #[test]
        fn ignores_non_zero_squares() {
            // TODO: Replace StepRng with StdRng and SeedableRng.
            let mut rng = StepRng::new(2, 1);
            let mut game = ArrayModel::from([64,32,16,8,0,0,0,0,0,0,0,0,0,0,0,0]);
            assert_eq!(game.random(&mut rng).is_ok(), true);
            assert_eq!(game.as_array(), [64,32,16,8,2,0,0,0,0,0,0,0,0,0,0,0]);
        }

        #[test]
        fn sets_2_with_90_procent_chans() {
            let mut game = ArrayModel::new();
            let seed = [
                64, 0, 0, 0, 0, 0, 0, 0,
                0, 0, 0, 0, 0, 0, 0, 0,
                0, 0, 0, 0, 0, 0, 0, 0,
                0, 0, 0, 0, 0, 0, 0, 0
            ];
            let mut rng: StdRng = SeedableRng::from_seed(seed);
            assert_eq!(game.random(&mut rng).is_ok(), true);
            assert_eq!(game.as_array(), [2,0,0,0,0,0,0,0,0,0,0,0,0,0,0,0]);
        }

        #[ignore]
        #[test]
        fn sets_4_with_10_procent_chance() {
            unimplemented!();
            // let mut game = ArrayModel::new();
            // // This seed causes the fake randomness to repeatedly fulfil this test,
            // // that is set a 4 in the first element in the array by randomly generating a 9.
            // let seed = [
            //     15, 118, 207, 76, 243, 48, 181, 38,
            //     199, 222, 147, 175, 48, 222, 181, 31,
            //     31, 65, 195, 28, 223, 56, 54, 166,
            //     169, 133, 246, 52, 86, 197, 228, 114
            // ];
            // let mut rng: StdRng = SeedableRng::from_seed(seed);
            // assert_eq!(game.random(&mut rng).is_ok(), true);
            // assert_eq!(game.as_array(), [4,0,0,0,0,0,0,0,0,0,0,0,0,0,0,0]);
        }

        #[test]
        fn returns_no_empty_error_on_full_board() {
            let mut game = ArrayModel::from([
                1,1,1,1,
                1,1,1,1,
                1,1,1,1,
                1,1,1,1
            ]);
            // TODO: Replace StepRng with StdRng and SeedableRng.
            let mut rng = StepRng::new(2, 1);
            assert_eq!(game.random(&mut rng).is_err(), true);
        }

        #[test]
        fn no_changes_on_no_empty_error() {
            let mut game = ArrayModel::from([
                1,1,1,1,
                1,1,1,1,
                1,1,1,1,
                1,1,1,1
            ]);
            // TODO: Replace StepRng with StdRng and SeedableRng.
            let mut rng = StepRng::new(2, 1);
            assert_eq!(game.random(&mut rng).is_err(), true);
            assert_eq!(game.as_array(), [
                1,1,1,1,
                1,1,1,1,
                1,1,1,1,
                1,1,1,1
            ]);
        }
    }

    mod slide_up {
        use super::{ArrayModel, Directions, Model};

        #[test]
        fn join_equal_squares() {
            let mut game = ArrayModel::from([
                2,4,8,0,
                2,0,0,0,
                0,4,0,0,
                0,0,8,0
            ]);

            let expected = [
                4,8,16,0,
                0,0,0,0,
                0,0,0,0,
                0,0,0,0
            ];

            game.slide(Directions::Up);

            assert_eq!(game.as_array(), expected, "Did not properly join equal squares");
        }

        #[test]
        fn join_multiple_equal_squares() {
            let mut game = ArrayModel::from([
                4,2,0,0,
                4,2,0,0,
                2,2,0,0,
                2,2,0,0
            ]);

            let expected = [
                8,4,0,0,
                4,4,0,0,
                0,0,0,0,
                0,0,0,0
            ];

            game.slide(Directions::Up);

            assert_eq!(game.as_array(), expected, "Did not properly join multiple same row equal squares");
        }

        #[test]
        fn do_not_join_unequal_squares() {
            let mut game = ArrayModel::from([
                2,4,8,0,
                4,0,0,0,
                0,8,0,0,
                0,0,16,0
            ]);

            let expected = [
                2,4,8,0,
                4,8,16,0,
                0,0,0,0,
                0,0,0,0
            ];

            game.slide(Directions::Up);

            assert_eq!(game.as_array(), expected, "Joined unequal squares");
        }

        #[test]
        fn do_not_join_multiple_pairs_of_squares() {
            let mut game = ArrayModel::from([
                2,2,4,0,
                2,2,2,0,
                2,4,2,0,
                2,0,0,0
            ]);

            let expected = [
                4,4,4,0,
                4,4,4,0,
                0,0,0,0,
                0,0,0,0
            ];

            game.slide(Directions::Up);

            assert_eq!(game.as_array(), expected, "Joined multiple times.");
        }
    }

    mod move_right {
        use super::{ArrayModel, Directions, Model};

        #[test]
        fn join_equal_squares() {
            let mut game = ArrayModel::from([
                0,0,2,2,
                0,4,0,4,
                8,0,0,8,
                0,0,0,0
            ]);

            let expected = [
                0,0,0,4,
                0,0,0,8,
                0,0,0,16,
                0,0,0,0
            ];

            game.slide(Directions::Right);

            assert_eq!(game.as_array(), expected, "Did not properly join equal squares");
        }

        #[test]
        fn join_multiple_equal_squares() {
            let mut game = ArrayModel::from([
                2,2,4,4,
                2,2,2,2,
                0,0,0,0,
                0,0,0,0
            ]);

            let expected = [
                0,0,4,8,
                0,0,4,4,
                0,0,0,0,
                0,0,0,0
            ];

            game.slide(Directions::Right);

            assert_eq!(game.as_array(), expected, "Did not properly join multiple same row equal squares");
        }

        #[test]
        fn do_not_join_unequal_squares() {
            let mut game = ArrayModel::from([
                0,0,4,2,
                0,8,0,4,
                16,0,0,8,
                0,0,0,0
            ]);

            let expected = [
                0,0,4,2,
                0,0,8,4,
                0,0,16,8,
                0,0,0,0
            ];

            game.slide(Directions::Right);

            assert_eq!(game.as_array(), expected, "Joined unequal squares");
        }

        #[test]
        fn do_not_join_multiple_pairs_of_squares() {
            let mut game = ArrayModel::from([
                2,2,2,2,
                0,4,2,2,
                0,2,2,4,
                0,0,0,0
            ]);

            let expected = [
                0,0,4,4,
                0,0,4,4,
                0,0,4,4,
                0,0,0,0
            ];

            game.slide(Directions::Right);

            assert_eq!(game.as_array(), expected, "Joined multiple times.");
        }
    }

    mod slide_down {
        use super::{ArrayModel, Directions, Model};

        #[test]
        fn join_equal_squares() {
            let mut game = ArrayModel::from([
                0,0,8,0,
                0,4,0,0,
                2,0,0,0,
                2,4,8,0
            ]);

            let expected = [
                0,0,0,0,
                0,0,0,0,
                0,0,0,0,
                4,8,16,0
            ];

            game.slide(Directions::Down);

            assert_eq!(game.as_array(), expected, "Did not properly join equal squares");
        }

        #[test]
        fn join_multiple_equal_squares() {
            let mut game = ArrayModel::from([
                2,2,0,0,
                2,2,0,0,
                4,2,0,0,
                4,2,0,0
            ]);

            let expected = [
                0,0,0,0,
                0,0,0,0,
                4,4,0,0,
                8,4,0,0
            ];

            game.slide(Directions::Down);

            assert_eq!(game.as_array(), expected, "Did not properly join multiple same row equal squares");
        }

        #[test]
        fn do_not_join_unequal_squares() {
            let mut game = ArrayModel::from([
                0,0,16,0,
                0,8,0,0,
                4,0,0,0,
                2,4,8,0
            ]);

            let expected = [
                0,0,0,0,
                0,0,0,0,
                4,8,16,0,
                2,4,8,0
            ];

            game.slide(Directions::Down);

            assert_eq!(game.as_array(), expected, "Joined unequal squares");
        }

        #[test]
        fn do_not_join_multiple_pairs_of_squares() {
            let mut game = ArrayModel::from([
                2,0,0,0,
                2,4,2,0,
                2,2,2,0,
                2,2,4,0
            ]);

            let expected = [
                0,0,0,0,
                0,0,0,0,
                4,4,4,0,
                4,4,4,0
            ];

            game.slide(Directions::Down);

            assert_eq!(game.as_array(), expected, "Joined multiple times.");
        }
    }

    mod slide_left {
        use super::{ArrayModel, Directions, Model};

        #[test]
        fn join_equal_squares() {
            let mut game = ArrayModel::from([
                2,2,0,0,
                4,0,4,0,
                8,0,0,8,
                0,0,0,0
            ]);

            let expected = [
                4,0,0,0,
                8,0,0,0,
                16,0,0,0,
                0,0,0,0
            ];

            game.slide(Directions::Left);

            assert_eq!(game.as_array()[0 .. 4], expected[0 .. 4], "Did not properly join equal squares. (0 square gap)");
            assert_eq!(game.as_array()[4 .. 8], expected[4 .. 8], "Did not properly join equal squares. (1 square gap)");
            assert_eq!(game.as_array()[8 .. 12], expected[8 .. 12], "Did not properly join equal squares. (2 square gap)");
            assert_eq!(game.as_array()[12 .. 16], expected[12 .. 16], "Unexpected square modification");
        }

        #[test]
        fn join_multiple_equal_squares() {
            let mut game = ArrayModel::from([
                4,4,2,2,
                2,2,2,2,
                0,0,0,0,
                0,0,0,0
            ]);

            let expected = [
                8,4,0,0,
                4,4,0,0,
                0,0,0,0,
                0,0,0,0
            ];

            game.slide(Directions::Left);

            assert_eq!(game.as_array()[0 .. 4], expected[0 .. 4], "Did not properly join multiple same row equal squares. (Two distinct pairs)");
            assert_eq!(game.as_array()[4 .. 8], expected[4 .. 8], "Did not properly join multiple same row equal squares. (Two identical pairs)");
            assert_eq!(game.as_array()[8 .. 12], expected[8 .. 12], "Unexpected square modification");
            assert_eq!(game.as_array()[12 .. 16], expected[12 .. 16], "Unexpected square modification");
        }

        #[test]
        fn do_not_join_unequal_squares() {
            let mut game = ArrayModel::from([
                2,4,0,0,
                4,0,8,0,
                8,0,0,16,
                0,0,0,0
            ]);

            let expected = [
                2,4,0,0,
                4,8,0,0,
                8,16,0,0,
                0,0,0,0
            ];

            game.slide(Directions::Left);

            assert_eq!(game.as_array()[0 .. 4], expected[0 .. 4], "Joined unequal squares. (0 square gap)");
            assert_eq!(game.as_array()[4 .. 8], expected[4 .. 8], "Joined unequal squares. (1 square gap)");
            assert_eq!(game.as_array()[8 .. 12], expected[8 .. 12], "Joined unequal squares. (2 square gap)");
            assert_eq!(game.as_array()[12 .. 16], expected[12 .. 16], "Unexpected square modification");
        }

        #[test]
        fn do_not_join_multiple_pairs_of_squares() {
            let mut game = ArrayModel::from([
                2,2,2,2,
                2,2,4,0,
                4,2,2,0,
                0,0,0,0
            ]);

            let expected = [
                4,4,0,0,
                4,4,0,0,
                4,4,0,0,
                0,0,0,0
            ];

            game.slide(Directions::Left);

            assert_eq!(game.as_array()[0 .. 4], expected[0 .. 4], "Joined multiple times.");
            assert_eq!(game.as_array()[4 .. 8], expected[4 .. 8], "Joined multiple times.");
            assert_eq!(game.as_array()[8 .. 12], expected[8 .. 12], "Joined multiple times.");
            assert_eq!(game.as_array()[12 .. 16], expected[12 .. 16], "Unexpected square modification");
        }
    }
}
>>>>>>> bc279dc2
<|MERGE_RESOLUTION|>--- conflicted
+++ resolved
@@ -1,4 +1,3 @@
-<<<<<<< HEAD
 #![warn(missing_docs)]
 #![warn(missing_doc_code_examples)]
 
@@ -12,13 +11,37 @@
     board: ArrayBoard,
 }
 
-const UP_INDEX: ArrayBoardIndex = [0, 4, 8, 12, 1, 5, 9, 13, 2, 6, 10, 14, 3, 7, 11, 15];
-
-const RIGHT_INDEX: ArrayBoardIndex = [3, 2, 1, 0, 7, 6, 5, 4, 11, 10, 9, 8, 15, 14, 13, 12];
-
-const DOWN_INDEX: ArrayBoardIndex = [12, 8, 4, 0, 13, 9, 5, 1, 14, 10, 6, 2, 15, 11, 7, 3];
-
-pub const LEFT_INDEX: ArrayBoardIndex = [0, 1, 2, 3, 4, 5, 6, 7, 8, 9, 10, 11, 12, 13, 14, 15];
+#[rustfmt::skip]
+const UP_INDEX: ArrayBoardIndex = [
+    0, 4, 8, 12,
+    1, 5, 9, 13,
+    2, 6, 10, 14,
+    3, 7, 11, 15
+];
+
+#[rustfmt::skip]
+const RIGHT_INDEX: ArrayBoardIndex = [
+    3, 2, 1, 0,
+    7, 6, 5, 4,
+    11, 10, 9, 8,
+    15, 14, 13, 12
+];
+
+#[rustfmt::skip]
+const DOWN_INDEX: ArrayBoardIndex = [
+    12, 8, 4, 0,
+    13, 9, 5, 1,
+    14, 10, 6, 2,
+    15, 11, 7, 3
+];
+
+#[rustfmt::skip]
+pub const LEFT_INDEX: ArrayBoardIndex = [
+    0, 1, 2, 3,
+    4, 5, 6, 7,
+    8, 9, 10, 11,
+    12, 13, 14, 15
+];
 
 impl ArrayModel {
     /// Used to shift non-empty elements towards one of the four sides.
@@ -238,16 +261,34 @@
     ///
     /// let mut game = ArrayModel::new();
     /// let mut rng = thread_rng();
-    /// game.random(&mut rng);
-    /// ```
-    ///
-    fn random<R: Rng>(&mut self, rng: &mut R) {
-        let square = self
+    /// assert_eq!(game.random(&mut rng).is_ok(), true);
+    /// ```
+    ///
+    fn random<R: Rng>(&mut self, rng: &mut R) -> Result<(), NoEmptyError> {
+        let max: usize = self
             .board
-            .choose_weighted_mut(rng, |item| if *item == 0 { 1 } else { 0 })
-            .unwrap();
-        let new_value = if rng.gen_range(0, 10) > 8 { 2 } else { 1 };
-        *square = new_value;
+            .iter()
+            .fold(0, |acc, x| acc + if *x == 0 { 1 } else { 0 });
+
+        if max == 0 {
+            return Err(NoEmptyError);
+        }
+
+        let ind: usize = rng.gen_range(0, max);
+
+        let mut cur_ind = 0;
+        for elm_ind in 0..self.board.len() {
+            if self.board[elm_ind] == 0 {
+                if cur_ind == ind {
+                    self.board[elm_ind] = if rng.gen_range(0, 10) > 8 { 2 } else { 1 };
+                    return Ok(());
+                } else {
+                    cur_ind += 1;
+                }
+            }
+        }
+
+        Err(NoEmptyError)
     }
 
     /// Converts the game model to a matrix as an array of arrays
@@ -333,7 +374,7 @@
             let mut game = ArrayModel::new();
             // TODO: Replace StepRng with StdRng and SeedableRng.
             let mut rng = StepRng::new(2, 1);
-            game.random(&mut rng);
+            assert_eq!(game.random(&mut rng).is_ok(), true);
             assert_eq!(
                 game.as_array(),
                 [1, 0, 0, 0, 0, 0, 0, 0, 0, 0, 0, 0, 0, 0, 0, 0]
@@ -345,7 +386,7 @@
             // TODO: Replace StepRng with StdRng and SeedableRng.
             let mut rng = StepRng::new(2, 1);
             let mut game = ArrayModel::from([6, 5, 4, 3, 0, 0, 0, 0, 0, 0, 0, 0, 0, 0, 0, 0]);
-            game.random(&mut rng);
+            assert_eq!(game.random(&mut rng).is_ok(), true);
             assert_eq!(
                 game.as_array(),
                 [6, 5, 4, 3, 1, 0, 0, 0, 0, 0, 0, 0, 0, 0, 0, 0]
@@ -353,712 +394,23 @@
         }
 
         #[test]
-        fn sets_2_with_90_procent_chans() {
+        fn sets_1_with_90_procent_chans() {
             let mut game = ArrayModel::new();
             let seed = [
                 64, 0, 0, 0, 0, 0, 0, 0, 0, 0, 0, 0, 0, 0, 0, 0, 0, 0, 0, 0, 0, 0, 0, 0, 0, 0, 0,
                 0, 0, 0, 0, 0,
             ];
             let mut rng: StdRng = SeedableRng::from_seed(seed);
-            game.random(&mut rng);
+            assert_eq!(game.random(&mut rng).is_ok(), true);
             assert_eq!(
                 game.as_array(),
                 [1, 0, 0, 0, 0, 0, 0, 0, 0, 0, 0, 0, 0, 0, 0, 0]
             );
         }
 
-        #[test]
-        fn sets_4_with_10_procent_chance() {
-            let mut game = ArrayModel::new();
-            // This seed causes the fake randomness to repeatedly fulfil this test,
-            // that is set a 4 in the first element in the array by randomly generating a 9.
-            let seed = [
-                15, 118, 207, 76, 243, 48, 181, 38, 199, 222, 147, 175, 48, 222, 181, 31, 31, 65,
-                195, 28, 223, 56, 54, 166, 169, 133, 246, 52, 86, 197, 228, 114,
-            ];
-            let mut rng: StdRng = SeedableRng::from_seed(seed);
-            game.random(&mut rng);
-            assert_eq!(
-                game.as_array(),
-                [2, 0, 0, 0, 0, 0, 0, 0, 0, 0, 0, 0, 0, 0, 0, 0]
-            );
-        }
-    }
-
-    mod slide_up {
-        use super::{ArrayModel, Directions, Model};
-
-        #[test]
-        fn join_equal_squares() {
-            let mut game = ArrayModel::from([1, 2, 3, 0, 1, 0, 0, 0, 0, 2, 0, 0, 0, 0, 3, 0]);
-
-            let expected = [2, 3, 4, 0, 0, 0, 0, 0, 0, 0, 0, 0, 0, 0, 0, 0];
-
-            game.slide(Directions::Up);
-
-            assert_eq!(
-                game.as_array(),
-                expected,
-                "Did not properly join equal squares"
-            );
-        }
-
-        #[test]
-        fn join_multiple_equal_squares() {
-            let mut game = ArrayModel::from([2, 1, 0, 0, 2, 1, 0, 0, 1, 1, 0, 0, 1, 1, 0, 0]);
-
-            let expected = [3, 2, 0, 0, 2, 2, 0, 0, 0, 0, 0, 0, 0, 0, 0, 0];
-
-            game.slide(Directions::Up);
-
-            assert_eq!(
-                game.as_array(),
-                expected,
-                "Did not properly join multiple same row equal squares"
-            );
-        }
-
-        #[test]
-        fn do_not_join_unequal_squares() {
-            let mut game = ArrayModel::from([1, 2, 3, 0, 2, 0, 0, 0, 0, 3, 0, 0, 0, 0, 4, 0]);
-
-            let expected = [1, 2, 3, 0, 2, 3, 4, 0, 0, 0, 0, 0, 0, 0, 0, 0];
-
-            game.slide(Directions::Up);
-
-            assert_eq!(game.as_array(), expected, "Joined unequal squares");
-        }
-
-        #[test]
-        fn do_not_join_multiple_pairs_of_squares() {
-            let mut game = ArrayModel::from([1, 1, 2, 0, 1, 1, 1, 0, 1, 2, 1, 0, 1, 0, 0, 0]);
-
-            let expected = [2, 2, 2, 0, 2, 2, 2, 0, 0, 0, 0, 0, 0, 0, 0, 0];
-
-            game.slide(Directions::Up);
-
-            assert_eq!(game.as_array(), expected, "Joined multiple times.");
-        }
-    }
-
-    mod move_right {
-        use super::{ArrayModel, Directions, Model};
-
-        #[test]
-        fn join_equal_squares() {
-            let mut game = ArrayModel::from([0, 0, 1, 1, 0, 2, 0, 2, 3, 0, 0, 3, 0, 0, 0, 0]);
-
-            let expected = [0, 0, 0, 2, 0, 0, 0, 3, 0, 0, 0, 4, 0, 0, 0, 0];
-
-            game.slide(Directions::Right);
-
-            assert_eq!(
-                game.as_array(),
-                expected,
-                "Did not properly join equal squares"
-            );
-        }
-
-        #[test]
-        fn join_multiple_equal_squares() {
-            let mut game = ArrayModel::from([1, 1, 2, 2, 1, 1, 1, 1, 0, 0, 0, 0, 0, 0, 0, 0]);
-
-            let expected = [0, 0, 2, 3, 0, 0, 2, 2, 0, 0, 0, 0, 0, 0, 0, 0];
-
-            game.slide(Directions::Right);
-
-            assert_eq!(
-                game.as_array(),
-                expected,
-                "Did not properly join multiple same row equal squares"
-            );
-        }
-
-        #[test]
-        fn do_not_join_unequal_squares() {
-            let mut game = ArrayModel::from([0, 0, 2, 1, 0, 3, 0, 2, 4, 0, 0, 3, 0, 0, 0, 0]);
-
-            let expected = [0, 0, 2, 1, 0, 0, 3, 2, 0, 0, 4, 3, 0, 0, 0, 0];
-
-            game.slide(Directions::Right);
-
-            assert_eq!(game.as_array(), expected, "Joined unequal squares");
-        }
-
-        #[test]
-        fn do_not_join_multiple_pairs_of_squares() {
-            let mut game = ArrayModel::from([1, 1, 1, 1, 0, 2, 1, 1, 0, 1, 1, 2, 0, 0, 0, 0]);
-
-            let expected = [0, 0, 2, 2, 0, 0, 2, 2, 0, 0, 2, 2, 0, 0, 0, 0];
-
-            game.slide(Directions::Right);
-
-            assert_eq!(game.as_array(), expected, "Joined multiple times.");
-        }
-    }
-
-    mod slide_down {
-        use super::{ArrayModel, Directions, Model};
-
-        #[test]
-        fn join_equal_squares() {
-            let mut game = ArrayModel::from([0, 0, 3, 0, 0, 2, 0, 0, 1, 0, 0, 0, 1, 2, 3, 0]);
-
-            let expected = [0, 0, 0, 0, 0, 0, 0, 0, 0, 0, 0, 0, 2, 3, 4, 0];
-
-            game.slide(Directions::Down);
-
-            assert_eq!(
-                game.as_array(),
-                expected,
-                "Did not properly join equal squares"
-            );
-        }
-
-        #[test]
-        fn join_multiple_equal_squares() {
-            let mut game = ArrayModel::from([1, 1, 0, 0, 1, 1, 0, 0, 2, 1, 0, 0, 2, 1, 0, 0]);
-
-            let expected = [0, 0, 0, 0, 0, 0, 0, 0, 2, 2, 0, 0, 3, 2, 0, 0];
-
-            game.slide(Directions::Down);
-
-            assert_eq!(
-                game.as_array(),
-                expected,
-                "Did not properly join multiple same row equal squares"
-            );
-        }
-
-        #[test]
-        fn do_not_join_unequal_squares() {
-            let mut game = ArrayModel::from([0, 0, 4, 0, 0, 3, 0, 0, 2, 0, 0, 0, 1, 2, 3, 0]);
-
-            let expected = [0, 0, 0, 0, 0, 0, 0, 0, 2, 3, 4, 0, 1, 2, 3, 0];
-
-            game.slide(Directions::Down);
-
-            assert_eq!(game.as_array(), expected, "Joined unequal squares");
-        }
-
-        #[test]
-        fn do_not_join_multiple_pairs_of_squares() {
-            let mut game = ArrayModel::from([1, 0, 0, 0, 1, 2, 1, 0, 1, 1, 1, 0, 1, 1, 2, 0]);
-
-            let expected = [0, 0, 0, 0, 0, 0, 0, 0, 2, 2, 2, 0, 2, 2, 2, 0];
-
-            game.slide(Directions::Down);
-
-            assert_eq!(game.as_array(), expected, "Joined multiple times.");
-        }
-    }
-
-    mod slide_left {
-        use super::{ArrayModel, Directions, Model};
-
-        #[test]
-        fn join_equal_squares() {
-            let mut game = ArrayModel::from([1, 1, 0, 0, 2, 0, 2, 0, 3, 0, 0, 3, 0, 0, 0, 0]);
-
-            let expected = [2, 0, 0, 0, 3, 0, 0, 0, 4, 0, 0, 0, 0, 0, 0, 0];
-
-            game.slide(Directions::Left);
-
-            assert_eq!(
-                game.as_array()[0..4],
-                expected[0..4],
-                "Did not properly join equal squares. (0 square gap)"
-            );
-            assert_eq!(
-                game.as_array()[4..8],
-                expected[4..8],
-                "Did not properly join equal squares. (1 square gap)"
-            );
-            assert_eq!(
-                game.as_array()[8..12],
-                expected[8..12],
-                "Did not properly join equal squares. (2 square gap)"
-            );
-            assert_eq!(
-                game.as_array()[12..16],
-                expected[12..16],
-                "Unexpected square modification"
-            );
-        }
-
-        #[test]
-        fn join_multiple_equal_squares() {
-            let mut game = ArrayModel::from([2, 2, 1, 1, 1, 1, 1, 1, 0, 0, 0, 0, 0, 0, 0, 0]);
-
-            let expected = [3, 2, 0, 0, 2, 2, 0, 0, 0, 0, 0, 0, 0, 0, 0, 0];
-
-            game.slide(Directions::Left);
-
-            assert_eq!(
-                game.as_array()[0..4],
-                expected[0..4],
-                "Did not properly join multiple same row equal squares. (Two distinct pairs)"
-            );
-            assert_eq!(
-                game.as_array()[4..8],
-                expected[4..8],
-                "Did not properly join multiple same row equal squares. (Two identical pairs)"
-            );
-            assert_eq!(
-                game.as_array()[8..12],
-                expected[8..12],
-                "Unexpected square modification"
-            );
-            assert_eq!(
-                game.as_array()[12..16],
-                expected[12..16],
-                "Unexpected square modification"
-            );
-        }
-
-        #[test]
-        fn do_not_join_unequal_squares() {
-            let mut game = ArrayModel::from([1, 2, 0, 0, 2, 0, 3, 0, 3, 0, 0, 4, 0, 0, 0, 0]);
-
-            let expected = [1, 2, 0, 0, 2, 3, 0, 0, 3, 4, 0, 0, 0, 0, 0, 0];
-
-            game.slide(Directions::Left);
-
-            assert_eq!(
-                game.as_array()[0..4],
-                expected[0..4],
-                "Joined unequal squares. (0 square gap)"
-            );
-            assert_eq!(
-                game.as_array()[4..8],
-                expected[4..8],
-                "Joined unequal squares. (1 square gap)"
-            );
-            assert_eq!(
-                game.as_array()[8..12],
-                expected[8..12],
-                "Joined unequal squares. (2 square gap)"
-            );
-            assert_eq!(
-                game.as_array()[12..16],
-                expected[12..16],
-                "Unexpected square modification"
-            );
-        }
-
-        #[test]
-        fn do_not_join_multiple_pairs_of_squares() {
-            let mut game = ArrayModel::from([1, 1, 1, 1, 1, 1, 2, 0, 2, 1, 1, 0, 0, 0, 0, 0]);
-
-            let expected = [2, 2, 0, 0, 2, 2, 0, 0, 2, 2, 0, 0, 0, 0, 0, 0];
-
-            game.slide(Directions::Left);
-
-            assert_eq!(
-                game.as_array()[0..4],
-                expected[0..4],
-                "Joined multiple times."
-            );
-            assert_eq!(
-                game.as_array()[4..8],
-                expected[4..8],
-                "Joined multiple times."
-            );
-            assert_eq!(
-                game.as_array()[8..12],
-                expected[8..12],
-                "Joined multiple times."
-            );
-            assert_eq!(
-                game.as_array()[12..16],
-                expected[12..16],
-                "Unexpected square modification"
-            );
-        }
-    }
-}
-=======
-#![warn(missing_docs)]
-#![warn(missing_doc_code_examples)]
-
-use rand::prelude::*;
-
-use crate::base::*;
-
-/// Implements the 2048 game model with the board defined as an array
-#[derive(Debug, Copy, Clone)]
-pub struct ArrayModel {
-    board: ArrayBoard,
-}
-
-const UP_INDEX: ArrayBoardIndex = [
-    0, 4, 8, 12,
-    1, 5, 9, 13,
-    2, 6, 10, 14,
-    3, 7, 11, 15
-];
-
-const RIGHT_INDEX: ArrayBoardIndex = [
-    3, 2, 1, 0,
-    7, 6, 5, 4,
-    11, 10, 9, 8,
-    15, 14, 13, 12
-];
-
-const DOWN_INDEX: ArrayBoardIndex = [
-    12, 8, 4, 0,
-    13, 9, 5, 1,
-    14, 10, 6, 2,
-    15, 11, 7, 3
-];
-
-pub const LEFT_INDEX: ArrayBoardIndex = [
-    0, 1, 2, 3,
-    4, 5, 6, 7,
-    8, 9, 10, 11,
-    12, 13, 14, 15
-];
-
-impl ArrayModel {
-    /// Used to shift non-empty elements towards one of the four sides.
-    ///
-    /// This is a private method not intended to be used directly.
-    /// The method allways shifts towards the left, the index defines what
-    /// the method considers left.
-    ///
-    /// # Arguments
-    ///
-    /// * `array` - The board to shift
-    /// * `index` - Defines in what direction the method acts.
-    ///
-    fn shift(array: &mut ArrayBoard, index: ArrayBoardIndex) {
-        for outer_i in (0..16).step_by(4) {
-            let mut movable: Option<usize> = None;
-            for inner_i in outer_i..(outer_i + 4) {
-                let ind = index[inner_i];
-                let value = array[ind as usize];
-                if let Some(move_to) = movable {
-                    if value != 0 && inner_i != move_to {
-                        array[index[move_to]] = value;
-                        array[ind] = 0;
-                        movable = Some(move_to + 1);
-                    }
-                } else if value == 0 {
-                    movable = Some(inner_i);
-                }
-            }
-        }
-    }
-
-    /// Used to merge elements towards one of the four sides.
-    ///
-    /// This is a private method not intended to be used directly.
-    /// The method allways merge towards the left, the index defines what
-    /// the method considers left.
-    ///
-    /// # Arguments
-    ///
-    /// * `array` - The board to shift
-    /// * `index` - Defines in what direction the method acts.
-    ///
-    fn merge(array: &mut ArrayBoard, index: ArrayBoardIndex) {
-        for outer_i in (0..16).step_by(4) {
-            let mut mergeable: Option<usize> = None;
-            for inner_i in outer_i..(outer_i + 4) {
-                let ind = index[inner_i];
-                let value = array[ind as usize];
-
-                if value == 0 {
-                    break;
-                }
-
-                if let Some(merge_to) = mergeable {
-                    let prev_ind = index[merge_to];
-                    let prev_value = array[prev_ind];
-
-                    if value == prev_value && merge_to + 1 == inner_i {
-                        array[prev_ind] += value;
-                        array[ind] = 0;
-                        mergeable = None;
-                    } else {
-                        mergeable = Some(inner_i);
-                    }
-                } else {
-                    mergeable = Some(inner_i);
-                }
-            }
-        }
-    }
-
-    // TODO: check if change has occured
-}
-
-impl From<MatrixBoard> for ArrayModel {
-    /// ```
-    /// use game_2048_model::models::{Model, Matrix};
-    ///
-    /// let input = [
-    ///  [0,1,1,0],
-    ///  [1,2,2,1],
-    ///  [1,2,2,1],
-    ///  [0,1,1,0]
-    /// ];
-    ///
-    /// let game = Matrix::from(input);
-    ///
-    /// assert_eq!(game.as_matrix(), input);
-    /// ```
-    ///
-    fn from(board: MatrixBoard) -> Self {
-        // TODO: Implement macro
-        ArrayModel {
-            board: [
-                board[0][0], board[0][1], board[0][2], board[0][3],
-                board[1][0], board[1][1], board[1][2], board[1][3],
-                board[2][0], board[2][1], board[2][2], board[2][3],
-                board[3][0], board[3][1], board[3][2], board[3][3]
-            ]
-        }
-    }
-}
-
-impl From<ArrayBoard> for ArrayModel {
-    /// Sets the board state based on the given array
-    ///
-    /// # Examples
-    /// ```
-    /// use game_2048_model::models::{Model, ArrayModel};
-    ///
-    /// let input = [
-    ///     0,1,1,0,
-    ///     1,2,2,1,
-    ///     1,2,2,1,
-    ///     0,1,1,0
-    /// ];
-    ///
-    /// let game = ArrayModel::from(input);
-    ///
-    /// assert_eq!(game.as_array(), input);
-    /// ```
-    ///
-    fn from(board: ArrayBoard) -> Self {
-        ArrayModel {
-            board: board
-        }
-    }
-}
-
-impl Model for ArrayModel {
-    /// Create a new instance of the game board filled with zeros
-    ///
-    /// # Examples
-    ///
-    /// ```
-    /// use game_2048_model::models::{Model, ArrayModel};
-    ///
-    /// let game = ArrayModel::new();
-    /// ```
-    ///
-    fn new() -> ArrayModel {
-        ArrayModel {
-            board: [0; BOARD_SIZE * BOARD_SIZE],
-        }
-    }
-
-    /// Slide and merge the numbers towards a direction
-    ///
-    /// # Examples
-    ///
-    /// ```
-    /// use game_2048_model::models::{ArrayModel, Directions, Model};
-    /// use rand::thread_rng;
-    ///
-    /// let mut game = ArrayModel::from([
-    ///     2,1,16,2,
-    ///     4,1,8,2,
-    ///     0,0,8,2,
-    ///     4,0,4,2
-    /// ]);
-    /// game.slide(Directions::Down);
-    ///
-    /// assert_eq!(game.as_array(), [
-    ///     0,0,0,0,
-    ///     0,0,16,0,
-    ///     2,0,16,4,
-    ///     8,2,4,4
-    /// ]);
-    /// ```
-    ///
-    fn slide(&mut self, direction: Directions) {
-        match direction {
-            Directions::Up => {
-                ArrayModel::shift(&mut self.board, UP_INDEX);
-                ArrayModel::merge(&mut self.board, UP_INDEX);
-                ArrayModel::shift(&mut self.board, UP_INDEX);
-            },
-            Directions::Right => {
-                ArrayModel::shift(&mut self.board, RIGHT_INDEX);
-                ArrayModel::merge(&mut self.board, RIGHT_INDEX);
-                ArrayModel::shift(&mut self.board, RIGHT_INDEX);
-            },
-            Directions::Down => {
-                ArrayModel::shift(&mut self.board, DOWN_INDEX);
-                ArrayModel::merge(&mut self.board, DOWN_INDEX);
-                ArrayModel::shift(&mut self.board, DOWN_INDEX);
-            },
-            Directions::Left => {
-                ArrayModel::shift(&mut self.board, LEFT_INDEX);
-                ArrayModel::merge(&mut self.board, LEFT_INDEX);
-                ArrayModel::shift(&mut self.board, LEFT_INDEX);
-            },
-        }
-    }
-
-    /// Add a number to a random empty square.
-    ///
-    /// A square is considered empty if it contains a 0.
-    /// There is a 90% chance of the number added being a 2 and a 10% chance of it being a 4.
-    ///
-    /// # Examples
-    ///
-    /// ```
-    /// use game_2048_model::models::{Model, ArrayModel};
-    /// use rand::thread_rng;
-    ///
-    /// let mut game = ArrayModel::new();
-    /// let mut rng = thread_rng();
-    /// assert_eq!(game.random(&mut rng).is_ok(), true);
-    /// ```
-    ///
-    fn random<R: Rng>(&mut self, rng: &mut R) -> Result<(), NoEmptyError> {
-        let max: usize = self.board.iter().fold(0, |acc, x| acc + if *x == 0 {1} else {0});
-
-        if max == 0 {
-            return Err(NoEmptyError);
-        }
-
-        let ind: usize = rng.gen_range(0, max);
-
-        let mut cur_ind = 0;
-        for elm_ind in 0..self.board.len() {
-            if self.board[elm_ind] == 0 {
-                if cur_ind == ind {
-                    self.board[elm_ind] = if rng.gen_range(0, 10) > 8 { 4 } else { 2 };
-                    return Ok(());
-                } else {
-                    cur_ind += 1;
-                }
-            }
-        }
-
-        Err(NoEmptyError)
-    }
-
-    /// Converts the game model to a matrix as an array of arrays
-    ///
-    /// ```
-    /// use game_2048_model::models::{Model, ArrayModel};
-    ///
-    /// let input = [
-    ///  [0,1,1,0],
-    ///  [1,2,2,1],
-    ///  [1,2,2,1],
-    ///  [0,1,1,0]
-    /// ];
-    ///
-    /// let game = ArrayModel::from(input);
-    ///
-    /// assert_eq!(game.as_matrix(), input);
-    /// ```
-    ///
-    fn as_matrix(&self) -> MatrixBoard {
-        // TODO: Convert to macro
-        [
-            [self.board[0], self.board[1], self.board[2], self.board[3]],
-            [self.board[4], self.board[5], self.board[6], self.board[7]],
-            [self.board[8], self.board[9], self.board[10], self.board[11]],
-            [self.board[12], self.board[13], self.board[14], self.board[15]]
-        ]
-    }
-
-    /// Returns the board in array form
-    ///
-    /// # Examples
-    /// ```
-    /// use game_2048_model::models::{Model, ArrayModel};
-    ///
-    /// let input = [
-    ///     0,1,1,0,
-    ///     1,2,2,1,
-    ///     1,2,2,1,
-    ///     0,1,1,0
-    /// ];
-    ///
-    /// let game = ArrayModel::from(input);
-    ///
-    /// assert_eq!(game.as_array(), input);
-    /// ```
-    ///
-    fn as_array(&self) -> ArrayBoard {
-        self.board
-    }
-}
-
-#[cfg(test)]
-mod tests {
-    use super::{ArrayModel, Directions, Model};
-
-    mod new {
-        use super::{ArrayModel, Model};
-
-        #[test]
-        fn initalize_with_board_empty() {
-            let game = ArrayModel::new();
-            assert_eq!(game.as_array(), [0,0,0,0,0,0,0,0,0,0,0,0,0,0,0,0]);
-        }
-    }
-
-    mod random {
-        use super::{ArrayModel, Model};
-        use rand::rngs::mock::StepRng;
-        use rand::{SeedableRng};
-        use rand::rngs::StdRng;
-
-        #[test]
-        fn updates_a_zero_square() {
-            let mut game = ArrayModel::new();
-            // TODO: Replace StepRng with StdRng and SeedableRng.
-            let mut rng = StepRng::new(2, 1);
-            assert_eq!(game.random(&mut rng).is_ok(), true);
-            assert_eq!(game.as_array(), [2,0,0,0,0,0,0,0,0,0,0,0,0,0,0,0]);
-        }
-
-        #[test]
-        fn ignores_non_zero_squares() {
-            // TODO: Replace StepRng with StdRng and SeedableRng.
-            let mut rng = StepRng::new(2, 1);
-            let mut game = ArrayModel::from([64,32,16,8,0,0,0,0,0,0,0,0,0,0,0,0]);
-            assert_eq!(game.random(&mut rng).is_ok(), true);
-            assert_eq!(game.as_array(), [64,32,16,8,2,0,0,0,0,0,0,0,0,0,0,0]);
-        }
-
-        #[test]
-        fn sets_2_with_90_procent_chans() {
-            let mut game = ArrayModel::new();
-            let seed = [
-                64, 0, 0, 0, 0, 0, 0, 0,
-                0, 0, 0, 0, 0, 0, 0, 0,
-                0, 0, 0, 0, 0, 0, 0, 0,
-                0, 0, 0, 0, 0, 0, 0, 0
-            ];
-            let mut rng: StdRng = SeedableRng::from_seed(seed);
-            assert_eq!(game.random(&mut rng).is_ok(), true);
-            assert_eq!(game.as_array(), [2,0,0,0,0,0,0,0,0,0,0,0,0,0,0,0]);
-        }
-
         #[ignore]
         #[test]
-        fn sets_4_with_10_procent_chance() {
+        fn sets_2_with_10_procent_chance() {
             unimplemented!();
             // let mut game = ArrayModel::new();
             // // This seed causes the fake randomness to repeatedly fulfil this test,
@@ -1074,6 +426,7 @@
             // assert_eq!(game.as_array(), [4,0,0,0,0,0,0,0,0,0,0,0,0,0,0,0]);
         }
 
+        #[rustfmt::skip]
         #[test]
         fn returns_no_empty_error_on_full_board() {
             let mut game = ArrayModel::from([
@@ -1087,6 +440,7 @@
             assert_eq!(game.random(&mut rng).is_err(), true);
         }
 
+        #[rustfmt::skip]
         #[test]
         fn no_changes_on_no_empty_error() {
             let mut game = ArrayModel::from([
@@ -1110,81 +464,85 @@
     mod slide_up {
         use super::{ArrayModel, Directions, Model};
 
+        #[rustfmt::skip]
         #[test]
         fn join_equal_squares() {
             let mut game = ArrayModel::from([
-                2,4,8,0,
+                1,2,3,0,
+                1,0,0,0,
+                0,2,0,0,
+                0,0,3,0
+            ]);
+
+            let expected = [
+                2,3,4,0,
+                0,0,0,0,
+                0,0,0,0,
+                0,0,0,0
+            ];
+
+            game.slide(Directions::Up);
+
+            assert_eq!(game.as_array(), expected, "Did not properly join equal squares");
+        }
+
+        #[rustfmt::skip]
+        #[test]
+        fn join_multiple_equal_squares() {
+            let mut game = ArrayModel::from([
+                2,1,0,0,
+                2,1,0,0,
+                1,1,0,0,
+                1,1,0,0
+            ]);
+
+            let expected = [
+                3,2,0,0,
+                2,2,0,0,
+                0,0,0,0,
+                0,0,0,0
+            ];
+
+            game.slide(Directions::Up);
+
+            assert_eq!(game.as_array(), expected, "Did not properly join multiple same row equal squares");
+        }
+
+        #[rustfmt::skip]
+        #[test]
+        fn do_not_join_unequal_squares() {
+            let mut game = ArrayModel::from([
+                1,2,3,0,
                 2,0,0,0,
-                0,4,0,0,
-                0,0,8,0
-            ]);
-
-            let expected = [
-                4,8,16,0,
-                0,0,0,0,
+                0,3,0,0,
+                0,0,4,0
+            ]);
+
+            let expected = [
+                1,2,3,0,
+                2,3,4,0,
                 0,0,0,0,
                 0,0,0,0
             ];
 
             game.slide(Directions::Up);
 
-            assert_eq!(game.as_array(), expected, "Did not properly join equal squares");
-        }
-
-        #[test]
-        fn join_multiple_equal_squares() {
-            let mut game = ArrayModel::from([
-                4,2,0,0,
-                4,2,0,0,
-                2,2,0,0,
-                2,2,0,0
-            ]);
-
-            let expected = [
-                8,4,0,0,
-                4,4,0,0,
-                0,0,0,0,
-                0,0,0,0
-            ];
-
-            game.slide(Directions::Up);
-
-            assert_eq!(game.as_array(), expected, "Did not properly join multiple same row equal squares");
-        }
-
-        #[test]
-        fn do_not_join_unequal_squares() {
-            let mut game = ArrayModel::from([
-                2,4,8,0,
-                4,0,0,0,
-                0,8,0,0,
-                0,0,16,0
-            ]);
-
-            let expected = [
-                2,4,8,0,
-                4,8,16,0,
-                0,0,0,0,
-                0,0,0,0
-            ];
-
-            game.slide(Directions::Up);
-
             assert_eq!(game.as_array(), expected, "Joined unequal squares");
         }
 
+        #[rustfmt::skip]
         #[test]
         fn do_not_join_multiple_pairs_of_squares() {
             let mut game = ArrayModel::from([
-                2,2,4,0,
+                1,1,2,0,
+                1,1,1,0,
+                1,2,1,0,
+                1,0,0,0
+            ]);
+
+            let expected = [
                 2,2,2,0,
-                2,4,2,0,
-                2,0,0,0
-            ]);
-
-            let expected = [
-                4,4,4,0,
-                4,4,4,0,
+                2,2,2,0,
                 0,0,0,0,
                 0,0,0,0
             ];
@@ -1198,82 +556,86 @@
     mod move_right {
         use super::{ArrayModel, Directions, Model};
 
+        #[rustfmt::skip]
         #[test]
         fn join_equal_squares() {
             let mut game = ArrayModel::from([
+                0,0,1,1,
+                0,2,0,2,
+                3,0,0,3,
+                0,0,0,0
+            ]);
+
+            let expected = [
+                0,0,0,2,
+                0,0,0,3,
+                0,0,0,4,
+                0,0,0,0
+            ];
+
+            game.slide(Directions::Right);
+
+            assert_eq!(game.as_array(), expected, "Did not properly join equal squares");
+        }
+
+        #[rustfmt::skip]
+        #[test]
+        fn join_multiple_equal_squares() {
+            let mut game = ArrayModel::from([
+                1,1,2,2,
+                1,1,1,1,
+                0,0,0,0,
+                0,0,0,0
+            ]);
+
+            let expected = [
+                0,0,2,3,
                 0,0,2,2,
-                0,4,0,4,
-                8,0,0,8,
-                0,0,0,0
-            ]);
-
-            let expected = [
-                0,0,0,4,
-                0,0,0,8,
-                0,0,0,16,
+                0,0,0,0,
                 0,0,0,0
             ];
 
             game.slide(Directions::Right);
 
-            assert_eq!(game.as_array(), expected, "Did not properly join equal squares");
-        }
-
-        #[test]
-        fn join_multiple_equal_squares() {
-            let mut game = ArrayModel::from([
-                2,2,4,4,
-                2,2,2,2,
-                0,0,0,0,
-                0,0,0,0
-            ]);
-
-            let expected = [
-                0,0,4,8,
-                0,0,4,4,
-                0,0,0,0,
+            assert_eq!(game.as_array(), expected, "Did not properly join multiple same row equal squares");
+        }
+
+        #[rustfmt::skip]
+        #[test]
+        fn do_not_join_unequal_squares() {
+            let mut game = ArrayModel::from([
+                0,0,2,1,
+                0,3,0,2,
+                4,0,0,3,
+                0,0,0,0
+            ]);
+
+            let expected = [
+                0,0,2,1,
+                0,0,3,2,
+                0,0,4,3,
                 0,0,0,0
             ];
 
             game.slide(Directions::Right);
 
-            assert_eq!(game.as_array(), expected, "Did not properly join multiple same row equal squares");
-        }
-
-        #[test]
-        fn do_not_join_unequal_squares() {
-            let mut game = ArrayModel::from([
-                0,0,4,2,
-                0,8,0,4,
-                16,0,0,8,
-                0,0,0,0
-            ]);
-
-            let expected = [
-                0,0,4,2,
-                0,0,8,4,
-                0,0,16,8,
-                0,0,0,0
-            ];
-
-            game.slide(Directions::Right);
-
             assert_eq!(game.as_array(), expected, "Joined unequal squares");
         }
 
+        #[rustfmt::skip]
         #[test]
         fn do_not_join_multiple_pairs_of_squares() {
             let mut game = ArrayModel::from([
-                2,2,2,2,
-                0,4,2,2,
-                0,2,2,4,
-                0,0,0,0
-            ]);
-
-            let expected = [
-                0,0,4,4,
-                0,0,4,4,
-                0,0,4,4,
+                1,1,1,1,
+                0,2,1,1,
+                0,1,1,2,
+                0,0,0,0
+            ]);
+
+            let expected = [
+                0,0,2,2,
+                0,0,2,2,
+                0,0,2,2,
                 0,0,0,0
             ];
 
@@ -1286,83 +648,87 @@
     mod slide_down {
         use super::{ArrayModel, Directions, Model};
 
+        #[rustfmt::skip]
         #[test]
         fn join_equal_squares() {
             let mut game = ArrayModel::from([
-                0,0,8,0,
-                0,4,0,0,
+                0,0,3,0,
+                0,2,0,0,
+                1,0,0,0,
+                1,2,3,0
+            ]);
+
+            let expected = [
+                0,0,0,0,
+                0,0,0,0,
+                0,0,0,0,
+                2,3,4,0
+            ];
+
+            game.slide(Directions::Down);
+
+            assert_eq!(game.as_array(), expected, "Did not properly join equal squares");
+        }
+
+        #[rustfmt::skip]
+        #[test]
+        fn join_multiple_equal_squares() {
+            let mut game = ArrayModel::from([
+                1,1,0,0,
+                1,1,0,0,
+                2,1,0,0,
+                2,1,0,0
+            ]);
+
+            let expected = [
+                0,0,0,0,
+                0,0,0,0,
+                2,2,0,0,
+                3,2,0,0
+            ];
+
+            game.slide(Directions::Down);
+
+            assert_eq!(game.as_array(), expected, "Did not properly join multiple same row equal squares");
+        }
+
+        #[rustfmt::skip]
+        #[test]
+        fn do_not_join_unequal_squares() {
+            let mut game = ArrayModel::from([
+                0,0,4,0,
+                0,3,0,0,
                 2,0,0,0,
-                2,4,8,0
-            ]);
-
-            let expected = [
-                0,0,0,0,
-                0,0,0,0,
-                0,0,0,0,
-                4,8,16,0
+                1,2,3,0
+            ]);
+
+            let expected = [
+                0,0,0,0,
+                0,0,0,0,
+                2,3,4,0,
+                1,2,3,0
             ];
 
             game.slide(Directions::Down);
 
-            assert_eq!(game.as_array(), expected, "Did not properly join equal squares");
-        }
-
-        #[test]
-        fn join_multiple_equal_squares() {
-            let mut game = ArrayModel::from([
-                2,2,0,0,
-                2,2,0,0,
-                4,2,0,0,
-                4,2,0,0
-            ]);
-
-            let expected = [
-                0,0,0,0,
-                0,0,0,0,
-                4,4,0,0,
-                8,4,0,0
-            ];
-
-            game.slide(Directions::Down);
-
-            assert_eq!(game.as_array(), expected, "Did not properly join multiple same row equal squares");
-        }
-
-        #[test]
-        fn do_not_join_unequal_squares() {
-            let mut game = ArrayModel::from([
-                0,0,16,0,
-                0,8,0,0,
-                4,0,0,0,
-                2,4,8,0
-            ]);
-
-            let expected = [
-                0,0,0,0,
-                0,0,0,0,
-                4,8,16,0,
-                2,4,8,0
-            ];
-
-            game.slide(Directions::Down);
-
             assert_eq!(game.as_array(), expected, "Joined unequal squares");
         }
 
+        #[rustfmt::skip]
         #[test]
         fn do_not_join_multiple_pairs_of_squares() {
             let mut game = ArrayModel::from([
-                2,0,0,0,
-                2,4,2,0,
+                1,0,0,0,
+                1,2,1,0,
+                1,1,1,0,
+                1,1,2,0
+            ]);
+
+            let expected = [
+                0,0,0,0,
+                0,0,0,0,
                 2,2,2,0,
-                2,2,4,0
-            ]);
-
-            let expected = [
-                0,0,0,0,
-                0,0,0,0,
-                4,4,4,0,
-                4,4,4,0
+                2,2,2,0
             ];
 
             game.slide(Directions::Down);
@@ -1374,19 +740,20 @@
     mod slide_left {
         use super::{ArrayModel, Directions, Model};
 
+        #[rustfmt::skip]
         #[test]
         fn join_equal_squares() {
             let mut game = ArrayModel::from([
-                2,2,0,0,
-                4,0,4,0,
-                8,0,0,8,
-                0,0,0,0
-            ]);
-
-            let expected = [
+                1,1,0,0,
+                2,0,2,0,
+                3,0,0,3,
+                0,0,0,0
+            ]);
+
+            let expected = [
+                2,0,0,0,
+                3,0,0,0,
                 4,0,0,0,
-                8,0,0,0,
-                16,0,0,0,
                 0,0,0,0
             ];
 
@@ -1398,18 +765,19 @@
             assert_eq!(game.as_array()[12 .. 16], expected[12 .. 16], "Unexpected square modification");
         }
 
+        #[rustfmt::skip]
         #[test]
         fn join_multiple_equal_squares() {
             let mut game = ArrayModel::from([
-                4,4,2,2,
-                2,2,2,2,
-                0,0,0,0,
-                0,0,0,0
-            ]);
-
-            let expected = [
-                8,4,0,0,
-                4,4,0,0,
+                2,2,1,1,
+                1,1,1,1,
+                0,0,0,0,
+                0,0,0,0
+            ]);
+
+            let expected = [
+                3,2,0,0,
+                2,2,0,0,
                 0,0,0,0,
                 0,0,0,0
             ];
@@ -1422,19 +790,20 @@
             assert_eq!(game.as_array()[12 .. 16], expected[12 .. 16], "Unexpected square modification");
         }
 
+        #[rustfmt::skip]
         #[test]
         fn do_not_join_unequal_squares() {
             let mut game = ArrayModel::from([
-                2,4,0,0,
-                4,0,8,0,
-                8,0,0,16,
-                0,0,0,0
-            ]);
-
-            let expected = [
-                2,4,0,0,
-                4,8,0,0,
-                8,16,0,0,
+                1,2,0,0,
+                2,0,3,0,
+                3,0,0,4,
+                0,0,0,0
+            ]);
+
+            let expected = [
+                1,2,0,0,
+                2,3,0,0,
+                3,4,0,0,
                 0,0,0,0
             ];
 
@@ -1446,19 +815,20 @@
             assert_eq!(game.as_array()[12 .. 16], expected[12 .. 16], "Unexpected square modification");
         }
 
+        #[rustfmt::skip]
         #[test]
         fn do_not_join_multiple_pairs_of_squares() {
             let mut game = ArrayModel::from([
-                2,2,2,2,
-                2,2,4,0,
-                4,2,2,0,
-                0,0,0,0
-            ]);
-
-            let expected = [
-                4,4,0,0,
-                4,4,0,0,
-                4,4,0,0,
+                1,1,1,1,
+                1,1,2,0,
+                2,1,1,0,
+                0,0,0,0
+            ]);
+
+            let expected = [
+                2,2,0,0,
+                2,2,0,0,
+                2,2,0,0,
                 0,0,0,0
             ];
 
@@ -1470,5 +840,4 @@
             assert_eq!(game.as_array()[12 .. 16], expected[12 .. 16], "Unexpected square modification");
         }
     }
-}
->>>>>>> bc279dc2
+}